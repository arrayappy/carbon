[package]
name = "carbon-proc-macros"
version = "0.1.0"
edition = "2018"

[dependencies]
carbon-core = { workspace = true }
solana-transaction-status = "=2.0.10"
solana-client = "=2.0.10"
solana-sdk = "=2.0.10"

syn = { version = "1.0", features = ["full"] }
paste = "1.0.15"
quote = "1.0"
<<<<<<< HEAD
hex = "0.4.3"
=======
syn = { version = "1.0", features = ["full"] }
solana-sdk = "2.0.9"
serde = "1.0.136"
borsh-derive-internal = "0.10.3"
proc-macro2 = "1"
unicode-xid = "0.2"

>>>>>>> 6f34548e

[lib]
crate-type = ["proc-macro"]<|MERGE_RESOLUTION|>--- conflicted
+++ resolved
@@ -12,17 +12,12 @@
 syn = { version = "1.0", features = ["full"] }
 paste = "1.0.15"
 quote = "1.0"
-<<<<<<< HEAD
 hex = "0.4.3"
-=======
-syn = { version = "1.0", features = ["full"] }
-solana-sdk = "2.0.9"
 serde = "1.0.136"
 borsh-derive-internal = "0.10.3"
 proc-macro2 = "1"
 unicode-xid = "0.2"
 
->>>>>>> 6f34548e
 
 [lib]
 crate-type = ["proc-macro"]