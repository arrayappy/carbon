[package]
name = "carbon-rpc-transaction-crawler-datasource"
version = "0.1.0"
edition = "2018"

[lib]
crate-type = ["rlib"]

[dependencies]
tokio = { version = "1.40.0", features = ["full"] }
tokio-util = "0.7.12"
async-trait = "0.1.83"
carbon-core = { path = "../../crates/core" }
solana-client = "2.0.10"
solana-sdk = "2.0.10"
solana-transaction-status = "2.0.9"
log = "0.4.22"
env_logger = "0.11.5"
async-stream = "0.3.6"
retry = "2.0.0"
futures = "0.3.30"
<<<<<<< HEAD
tokio-retry = "0.3.0"
=======
async-stream = "0.3.6"
>>>>>>> 5aaa4d2f
<|MERGE_RESOLUTION|>--- conflicted
+++ resolved
@@ -19,8 +19,5 @@
 async-stream = "0.3.6"
 retry = "2.0.0"
 futures = "0.3.30"
-<<<<<<< HEAD
 tokio-retry = "0.3.0"
-=======
-async-stream = "0.3.6"
->>>>>>> 5aaa4d2f
+async-stream = "0.3.6"