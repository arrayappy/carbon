[package]
name = "testing-crate"
version = "0.1.0"
edition = "2018"

[dependencies]
carbon-core = { workspace = true }
carbon-macros = { workspace = true }
solana-transaction-status = "=2.0.10"
solana-client = "=2.0.10"
solana-sdk = "=2.0.10"

tokio = { version = "1.40.0", features = ["full"] }
<<<<<<< HEAD
=======
carbon-core = { path = "../../crates/core" }
carbon-macros = { path = "../../crates/macros" }
carbon-proc-macros = { path = "../../crates/proc-macros" }
>>>>>>> 6f34548e
futures = "0.3.30"
async-trait = "0.1.82"
env_logger = "0.11.5"
paste = "1.0.15"
spl-token = "6.0.0"
mpl-token-metadata = "4.1.2"
log = "0.4.22"
serde = "1.0.136"
<<<<<<< HEAD
bs58 = "0.5.1"
=======
solana-client = "2.0.9"
bs58 = "0.5.1"
once_cell = "1.17.1"
>>>>>>> 6f34548e
<|MERGE_RESOLUTION|>--- conflicted
+++ resolved
@@ -6,17 +6,11 @@
 [dependencies]
 carbon-core = { workspace = true }
 carbon-macros = { workspace = true }
+carbon-proc-macros = { workspace = true }
 solana-transaction-status = "=2.0.10"
 solana-client = "=2.0.10"
 solana-sdk = "=2.0.10"
-
 tokio = { version = "1.40.0", features = ["full"] }
-<<<<<<< HEAD
-=======
-carbon-core = { path = "../../crates/core" }
-carbon-macros = { path = "../../crates/macros" }
-carbon-proc-macros = { path = "../../crates/proc-macros" }
->>>>>>> 6f34548e
 futures = "0.3.30"
 async-trait = "0.1.82"
 env_logger = "0.11.5"
@@ -25,10 +19,5 @@
 mpl-token-metadata = "4.1.2"
 log = "0.4.22"
 serde = "1.0.136"
-<<<<<<< HEAD
 bs58 = "0.5.1"
-=======
-solana-client = "2.0.9"
-bs58 = "0.5.1"
-once_cell = "1.17.1"
->>>>>>> 6f34548e
+once_cell = "1.17.1"